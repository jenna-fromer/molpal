--- conflicted
+++ resolved
@@ -461,11 +461,7 @@
 
         self.iter += 1
 
-<<<<<<< HEAD
         if self.should_chkpt:
-=======
-        if (self.iter - self.previous_chkpt_iter) > self.chkpt_freq:
->>>>>>> 67f2e0d6
             self.checkpoint()
             self.previous_chkpt_iter = self.iter
 
@@ -781,13 +777,7 @@
             xs, ys = zip(*self.new_scores.items())
 
         self.model.train(
-<<<<<<< HEAD
-            xs,
-            ys,
-            retrain=self.retrain_from_scratch,
-=======
             xs, np.array(ys), retrain=self.retrain_from_scratch,
->>>>>>> 67f2e0d6
             featurizer=self.featurizer,
         )
         self.new_scores = {}
