"""This module contains Model implementations that utilize an NN model as their
underlying model"""
# potential changes: change save/load to work on NN checkpoints not state_dict
from ast import Str
from cmath import pi
from functools import partial
import json
from pathlib import Path
from typing import Callable, Iterable, List, NoReturn, Optional, Sequence, Tuple, TypeVar, Union
import numpy as np
from numpy import ndarray
import pytorch_lightning as pl
from pytorch_lightning import LightningModule
from pytorch_lightning.callbacks.early_stopping import EarlyStopping
import torch 
import torch.nn as nn
from torch.nn import functional 
from torch.utils.data import Dataset, random_split, DataLoader
from traitlets import Int
from yaml import SequenceEndEvent
from molpal.featurizer import Featurizer, feature_matrix
from molpal.models.base import Model
import ray 
from ray import cluster_resources
from sqlalchemy import Float
from tqdm import tqdm
from math import pi

T = TypeVar("T")
T_feat = TypeVar("T_feat")
<<<<<<< HEAD
# Dataset = tf.data.Dataset


class FingerprintDataset(Dataset):
    """ A pytorch dataset containing a list of molecular fingerprints and output values """
    def __init__(self, xs: Iterable[T], ys: Sequence[float], featurizer: Featurizer):  
        self.X = torch.tensor(feature_matrix(xs, featurizer)).float() 
        self.y = torch.tensor(ys).float()
        self.len = len(list(xs))
        self.xs = list(xs) 

    def __getitem__(self, index: Int) -> Tuple[torch.tensor,torch.tensor]:
        return self.X[index], self.y[index]

    def __len__(self) -> Int:
        return self.len 


def mve_loss(y_true: Union[torch.tensor,np.array], y_pred: Union[torch.tensor, np.array]) -> torch.tensor:
    if not isinstance(y_pred,torch.Tensor): 
        y_pred = torch.tensor(y_pred)
    if not isinstance(y_true,torch.Tensor): 
        y_true = torch.tensor(y_pred)
    mu = y_pred[:,0]
    var = functional.softplus(y_pred[:,1])
    return torch.mean(
        torch.log(torch.tensor(2 * pi)) / 2 
        + torch.log(var) / 2
        + torch.square(mu - y_true) / (2 * var)
=======
Dataset = tf.data.Dataset


def mve_loss(y_true, y_pred):
    mu = y_pred[:, 0]
    var = tf.math.softplus(y_pred[:, 1])

    return tf.reduce_mean(
        tf.math.log(2 * np.pi) / 2 + tf.math.log(var) / 2 + (mu - y_true) ** 2 / (2 * var)
>>>>>>> 7a4e8c01
    )

def make_dataloaders(
        xs: Iterable[T], 
        ys: Sequence[float], 
        featurizer: Featurizer, 
        batch_size: int, 
        val_split: Optional[Float] = 0.2, 
        manual_seed: Optional[Union[None,Int]] = None,
    ) -> Tuple[DataLoader]:
    ''' Make a pytorch dataloader from xs (list of smiles strings) and 
    ys (some outputs). Data is featurized using the provided featurizer '''

    dataset = FingerprintDataset(xs, ys, featurizer)
    train_len = int((1-val_split)*len(dataset))
    lengths = [train_len, len(dataset)-train_len] 
    if manual_seed:
        torch.manual_seed(manual_seed)
    train_data, val_data = random_split(dataset, lengths) 
    train_dataloader = DataLoader(
            train_data, 
            batch_size=batch_size)
    val_dataloader = DataLoader(
            val_data, 
            batch_size=batch_size)
    return train_dataloader, val_dataloader

class NN(LightningModule):
    """A feed-forward neural network model

    Attributes
    ----------
    model : keras.Sequential
        the underlying model on which to train and perform inference with
    optimizer : keras.optimizers.Adam
        the model optimizer
    loss : Callable
        the loss function to use
    input_size : int
        the dimension of the model input
    output_size : int
        the dimension of the model output
    batch_size : int
        the size to batch training into
    uncertainty : Optional[str]
        the uncertainty method this model is using (if at all)
    uncertainty : bool
       Whether the model directly predicts its own uncertainty
    mean : float
        the mean of the unnormalized data
    std : float
        the standard deviation of the unnormalized data

    Parameters
    ----------
    input_size : int
    num_tasks : int
    batch_size : int, default=4096
    layer_sizes : Optional[Sequence[int]], default=None
        the sizes of the hidden layers in the network. If None, default to
        two hidden layers with 100 neurons each.
    dropout : Optional[float], default=None
        if specified, add a dropout hidden layer with the specified dropout
        rate after each hidden layer
    activation : Optional[str], default='relu'
        the name of the activation function to use
    uncertainty : Optional[str], default=None
    """

    def __init__(
        self,
        input_size: int,
        num_tasks: int,
        batch_size: int = 4096,
        layer_sizes: Optional[Sequence[int]] = [100, 100],
        dropout: Optional[float] = 0.0,
        activation: Optional[str] = "relu",
        uncertainty: Optional[str] = None,
        model_seed: Optional[int] = None,
        lr: Optional[float] = 0.001,
    ):
        super().__init__()

        self.input_size = input_size
        self.batch_size = batch_size
        self.uncertainty = uncertainty
        self.lr = lr

        self.mean = 0 # to be mutated in self.train() later
        self.std = 1 # to be mutated in self.train()

        if model_seed: 
            torch.manual_seed(model_seed)

        if self.uncertainty == "mve":
            output_size = 2*num_tasks
        else:
            output_size = num_tasks

        activations = {'relu': nn.ReLU(), 
                'tanh': nn.Tanh(), 
                'sigmoid': nn.Sigmoid(), 
                'leakyrelu': nn.LeakyReLU()
                }

        # Create FFN layers
        if len(layer_sizes) == 0:
            ffn = [
                nn.Dropout(p=dropout),
                nn.Linear(input_size, output_size)
            ]
        else:
            ffn = [
                nn.Dropout(p=dropout),
                nn.Linear(input_size, layer_sizes[0])
            ]
            for i in range(len(layer_sizes)-1):
                ffn.extend([
                    activations[activation],
                    nn.Dropout(p=dropout),
                    nn.Linear(layer_sizes[i], layer_sizes[i+1]),
                ])
            ffn.extend([
                activations[activation],
                nn.Dropout(p=dropout),
                nn.Linear(layer_sizes[-1], output_size),
            ])

        # self.model = nn.Sequential(nn.Linear(input_size, layer_sizes[0]))
        # see chemprop blob sent 
        # for i in range(1,len(layer_sizes)):
        #     self.model.append(activations[activation])
        #     self.model.append(nn.Dropout(p=dropout))
        #     self.model.append(nn.Linear(layer_sizes[i-1],layer_sizes[i]))
        
        # self.model.append(activations[activation])
        # self.model.append(nn.Dropout(p=dropout))
        # self.model.append(nn.Linear(layer_sizes[-1],output_size)) 

        self.model = nn.Sequential(*ffn)

        if uncertainty not in {"mve"}:
            self.loss = nn.MSELoss()
        elif uncertainty == "mve":
            self.loss = mve_loss
        elif uncertainty == "dropout":
            pass
        else:
            raise ValueError(f'Unrecognized uncertainty method: "{uncertainty}"')
<<<<<<< HEAD
    
    def configure_optimizers(self):
        if self.uncertainty not in {"mve"}:
            optimizer = torch.optim.Adam(self.model.parameters(), lr=self.lr)
        elif self.uncertainty == "mve":
            optimizer = torch.optim.Adam(self.model.parameters(), lr=self.lr)
=======

        return model, optimizer, loss

    def train(
        self, xs: Iterable[T], ys: Iterable[float], featurizer: Callable[[T], ndarray]
    ) -> bool:
        """Train the model on xs and ys with the given featurizer

        Parameters
        ----------
        xs : Sequence[T]
            an sequence of inputs in their identifier representations
        ys : Sequence[float]
            a parallel sequence of target values for these inputs
        featurize : Callable[[T], ndarray]
            a function that transforms an identifier into its uncompressed
            feature representation

        Returns
        -------
        True
        """
        self.model.compile(optimizer=self.optimizer, loss=self.loss)

        X = np.array(feature_matrix(xs, featurizer))
        Y = self._normalize(ys)

        self.model.fit(
            X,
            Y,
            batch_size=self.batch_size,
            validation_split=0.2,
            epochs=50,
            validation_freq=2,
            verbose=0,
            callbacks=[
                keras.callbacks.EarlyStopping(
                    monitor="val_loss", patience=5, restore_best_weights=True, verbose=0
                ),
                tfa.callbacks.TQDMProgressBar(leave_epoch_progress=False),
            ],
        )

        return True

    def predict(self, xs: Sequence[ndarray]) -> ndarray:
        X = np.stack(xs, axis=0)
        Y_pred = self.model.predict(X)

        if self.uncertainty == "mve":
            Y_pred[:, 0::2] = Y_pred[:, 0::2] * self.std + self.mean
            Y_pred[:, 1::2] = Y_pred[:, 1::2] * self.std**2
>>>>>>> 7a4e8c01
        else:
            raise ValueError(f'Unrecognized uncertainty method: "{self.uncertainty}"')
        return optimizer
    
    def training_step(self, train_batch: tuple, batch_idx):
        X, y = train_batch
        loss = self.loss(y, self.model(X).squeeze()) 
        return loss 
    
    def validation_step(self, batch: tuple, batch_idx):
        X, y = batch
        loss = self.loss(y, self.model(X).squeeze()) # BUT X IS A FLOAT64????
        self.log("val_loss", loss, prog_bar=True)
        return loss 

    def forward(self, x: torch.tensor): 
        self.model.eval()
        if self.uncertainty == "dropout":
            self.model.train() # so that the dropout layers remain on for inference
        return self.model(x)

    def save(self, path: Union[Path,Str]) -> str:
        path = Path(path)
        path.mkdir(parents=True, exist_ok=True)

        model_path = f"{path}/model"
        torch.save(self.model.state_dict(), model_path)

        state_path = f"{path}/state.json"
        state = {"std": self.std, "mean": self.mean, "model_path": model_path}
        json.dump(state, open(state_path, "w"), indent=4)

        return state_path

    def load(self, path) -> Model:
        state = json.load(open(path, "r"))

        model_path = state["model_path"]
        self.std = state["std"]
        self.mean = state["mean"]

        if self.uncertainty == "mve":
            custom_objects = {"mve_loss": mve_loss}
        else:
            custom_objects = {}

        self.model.load_state_dict(torch.load(model_path)) # add custom objects?
        
        return self.model


class NNModel(Model):
    """A simple feed-forward neural network model

    Attributes
    ----------
    model : NN
        the underlying neural net on which to train and perform inference

    Parameters
    ----------
    input_size : int
        the size of the input dimension of the NN
    test_batch_size : Optional[int] (Defulat = 4096)
        the size into which inputs should be batched
        during training and inference
    dropout : Optional[float] (Default = 0.0)
        the dropout probability during training

    See also
    --------
    NNDropoutModel
    NNEnsembleModel
    NNTwoOutputModel
    """

    def __init__(
        self,
        input_size: int,
        test_batch_size: Optional[int] = 4096,
        dropout: Optional[float] = 0.0,
        model_seed: Optional[int] = None,
        layer_sizes: Optional[List] = [100,100],
        activation: Optional[str] = "relu",
        **kwargs,
    ):
        self.input_size = input_size
        self.test_batch_size = test_batch_size
        self.dropout = dropout
        self.model_seed = model_seed
        self.layer_sizes = layer_sizes
        self.activation = activation
        self.batch_size = test_batch_size

        if self.model_seed: 
            torch.manual_seed(model_seed)

        self.model = NN(
            input_size=self.input_size,
            num_tasks=1,
            batch_size=self.test_batch_size,
            layer_sizes = self.layer_sizes,
            dropout=self.dropout,
            activation=self.activation,
            model_seed=self.model_seed
        )

        self.std = 1 # to be redefined in self.train()
        self.mean = 0 # to be redefined in self.train()
        super().__init__(test_batch_size=test_batch_size, **kwargs)

    @property
    def provides(self):
        return {"means"}

    @property
    def type_(self):
        return "nn"

    def train(
        self,
        xs: Iterable[T],
        ys: Sequence[Optional[float]],
        *,
        featurizer: Featurizer,
        retrain: bool = False,
        epochs: int = 500,
        early_stopping: bool = True,
    ) -> Model:

        self.mean = np.nanmean(ys, axis=0)
        self.std = np.nanstd(ys, axis=0)
        self.featurizer = featurizer
        
        if retrain:
            self.model = NN(
                input_size=self.input_size,
                num_tasks=1,
                batch_size=self.test_batch_size,
                layer_sizes = self.layer_sizes,
                dropout=self.dropout,
                activation=self.activation,
                model_seed=self.model_seed
            )

        self.train_dataloader, self.val_dataloader = make_dataloaders(xs, self.normalize(ys), featurizer, batch_size=self.batch_size)

        if early_stopping: 
            callbacks = [EarlyStopping(monitor="val_loss", mode="min", patience=5, verbose=0)]
        else: 
            callbacks = []

        self.trainer = pl.Trainer(
                accelerator="auto",
                devices=1 if torch.cuda.is_available() else None,
                max_epochs=epochs,
                callbacks=callbacks,
                )
        self.trainer.fit(self.model, self.train_dataloader, self.val_dataloader) 

        return self.model

    def get_means(self, xs: Sequence[str]) -> np.ndarray:
        xs = torch.tensor(feature_matrix(xs, self.featurizer)).float()
        return self.unnormalize(self.model(xs)[:, 0]).cpu().detach().numpy()

    def get_means_and_vars(self, xs: List) -> NoReturn:
        raise TypeError("NNModel can't predict variances!")

    def save(self, path: Union[str, Path]) -> str:
        return self.model.save(path)

    def load(self, path: Union[str, Path]):
        self.model.load(path)
    
    def normalize(self, ys):
        return (ys-self.mean)/self.std

    def unnormalize(self, y_pred):
        return y_pred*self.std + self.mean


class NNEnsembleModel(Model):
    """A feed-forward neural network ensemble model for estimating mean
    and variance.

    Attributes
    ----------
    models : List[NN]
        the underlying neural nets on which to train and perform inference

    Parameters
    ----------
    input_size : int
        the size of the input dimension of the NN
    test_batch_size : Optional[int] (Defulat = 4096)
        the size into which inputs should be batched
        during training and inference
    dropout : Optional[float] (Default = 0.0)
        the dropout probability during training
    ensemble_size : int (Default = 5)
        the number of separate models to train
    bootstrap_ensemble : bool
        NOTE: UNUSED
    """

    def __init__(
        self,
        input_size: int,
        test_batch_size: Optional[int] = 8192,
        dropout: Optional[float] = 0.0,
        ensemble_size: int = 5,
        bootstrap_ensemble: Optional[bool] = False,
        model_seed: Optional[int] = None,
        layer_sizes: Optional[List] = [100,100],
        activation: Optional[str] = "relu",
        **kwargs,
    ):
<<<<<<< HEAD
        self.input_size = input_size
        self.test_batch_size = test_batch_size
        self.dropout = dropout
        self.model_seed = model_seed # NOT RECOMMENDED, ALL MODELS WILL INITIALIZE IDENTICALLY
        self.layer_sizes = layer_sizes
        self.activation = activation
        self.batch_size = test_batch_size
        self.ensemble_size = ensemble_size        
=======
        test_batch_size = test_batch_size or 8192
        self.build_model = partial(
            NN,
            input_size=input_size,
            num_tasks=1,
            batch_size=test_batch_size,
            dropout=dropout,
            model_seed=model_seed,
        )

        self.ensemble_size = ensemble_size
        self.models = [self.build_model() for _ in range(self.ensemble_size)]

>>>>>>> 7a4e8c01
        self.bootstrap_ensemble = bootstrap_ensemble  # TODO: Actually use this

        # if self.model_seed: 
        #    torch.manual_seed(model_seed)
        
        self.models = [NN(
                input_size=self.input_size,
                num_tasks=1,
                batch_size=self.test_batch_size,
                layer_sizes = self.layer_sizes,
                dropout=self.dropout,
                activation=self.activation,
                model_seed=self.model_seed
            ) for _ in range(self.ensemble_size)]

        self.std = 1 # to be redefined in self.train()
        self.mean = 0 # to be redefined in self.train()
        super().__init__(test_batch_size=test_batch_size, **kwargs)

    @property
    def type_(self):
        return "nn"

    @property
    def provides(self):
        return {"means", "vars"}

    def train(
        self,
        xs: Iterable[T],
        ys: Sequence[Optional[float]],
        *,
        featurizer: Featurizer,
        retrain: bool = False,
        epochs: int = 500,
        early_stopping: bool = True
    ) -> List[Model]:

        self.mean = np.nanmean(ys, axis=0)
        self.std = np.nanstd(ys, axis=0)
        self.featurizer = featurizer

<<<<<<< HEAD
        if retrain:
            self.models = [NN(
                input_size=self.input_size,
                num_tasks=1,
                batch_size=self.test_batch_size,
                layer_sizes = self.layer_sizes,
                dropout=self.dropout,
                activation=self.activation,
                model_seed=self.model_seed
            ) for _ in range(self.ensemble_size)]

        self.train_dataloader, self.val_dataloader = make_dataloaders(xs, self.normalize(ys), featurizer, self.batch_size)

        if early_stopping: 
            callbacks = [EarlyStopping(monitor="val_loss", mode="min", patience=5, verbose=0)]
        else: 
            callbacks = []

        self.trainers = [ pl.Trainer(
                accelerator="auto",
                devices=1 if torch.cuda.is_available() else None,
                max_epochs=epochs,
                callbacks=callbacks,
                # log_every_n_steps=len(self.train_dataloader),
                ) for _ in range(self.ensemble_size)]
        
        for i in tqdm(range(self.ensemble_size),desc='Ensemble Progress'):
            self.trainers[i].fit(self.models[i], self.train_dataloader, self.val_dataloader) 
      
        return self.models

    def get_means(self, xs: Sequence[str]) -> np.ndarray:
        xs = torch.tensor(feature_matrix(xs, self.featurizer)).float()
        preds = np.zeros((len(xs), len(self.models)))
=======
    def get_means(self, xs: Sequence) -> np.ndarray:
        preds = np.zeros((len(self.models), len(xs)))
>>>>>>> 7a4e8c01
        for j, model in tqdm(
            enumerate(self.models), "ensemble prediction", leave=False, unit="model"
        ):
<<<<<<< HEAD
            preds[:, j] = self.unnormalize(model(xs)[:, 0]).cpu().detach().numpy()
=======
            preds[j] = model.predict(xs)[:, 0]
>>>>>>> 7a4e8c01

        return np.mean(preds, 0)

<<<<<<< HEAD
    def get_means_and_vars(self, xs: Sequence[str]) -> Tuple[np.ndarray, np.ndarray]:
        xs = torch.tensor(feature_matrix(xs, self.featurizer)).float()
        preds = np.zeros((len(xs), len(self.models)))
=======
    def get_means_and_vars(self, xs: Sequence) -> Tuple[np.ndarray, np.ndarray]:
        preds = np.zeros((len(self.models), len(xs)))
>>>>>>> 7a4e8c01
        for j, model in tqdm(
            enumerate(self.models), "ensemble prediction", leave=False, unit="model"
        ):
<<<<<<< HEAD
            preds[:, j] = self.unnormalize(model(xs)[:, 0]).cpu().detach().numpy()
=======
            preds[j] = model.predict(xs)[:, 0]
>>>>>>> 7a4e8c01

        return np.mean(preds, 0), np.var(preds, 0)

    def save(self, path: Union[str, Path]) -> str:
        for i, model in enumerate(self.models):
            model.save(path, f"model_{i}")

        return path

    def load(self, path: Union[str, Path]):
        for model, model_path in zip(self.models, path.iterdir()):
            model.load(model_path)
    
    def normalize(self, ys: Union[Sequence[float],float]):
        return (ys-self.mean)/self.std

    def unnormalize(self, y_pred: Union[Sequence[float],float]):
        return y_pred*self.std + self.mean 


class NNTwoOutputModel(Model):
    """Feed forward neural network with two outputs so it learns to predict
    its own uncertainty at the same time

    Attributes
    ----------
    model : NN
        the underlying neural net on which to train and perform inference

    Parameters
    ----------
    input_size : int
        the size of the input dimension of the NN
    test_batch_size : Optional[int] (Defulat = 4096)
        the size into which inputs should be batched
        during training and inference
    dropout : Optional[float] (Default = 0.0)
        the dropout probability during training
    """

    def __init__(
        self,
        input_size: int,
        test_batch_size: Optional[int] = 8192,
        dropout: Optional[float] = 0.0,
        model_seed: Optional[int] = None,
        layer_sizes: Optional[List] = [100,100],
        activation: Optional[str] = "relu",
        **kwargs,
    ):
<<<<<<< HEAD
=======
        test_batch_size = test_batch_size or 8192
>>>>>>> 7a4e8c01

        self.input_size = input_size
        self.test_batch_size = test_batch_size
        self.dropout = dropout
        self.model_seed = model_seed
        self.layer_sizes = layer_sizes
        self.activation = activation
        self.batch_size = test_batch_size

        if self.model_seed: 
            torch.manual_seed(model_seed)

        self.model = NN(
            input_size=self.input_size,
            num_tasks=1,
            batch_size=self.test_batch_size,
            layer_sizes = self.layer_sizes,
            dropout=self.dropout,
            activation=self.activation,
            model_seed=self.model_seed,
            uncertainty="mve"
        )

        self.std = 1 # to be redefined in self.train()
        self.mean = 0 # to be redefined in self.train()
        super().__init__(test_batch_size=test_batch_size, **kwargs)

    @property
    def type_(self):
        return "nn"

    @property
    def provides(self):
        return {"means", "vars"}

    def train(
        self,
        xs: Iterable[T],
        ys: Sequence[Optional[float]],
        *,
        featurizer: Featurizer,
        retrain: bool = False,
        epochs: int = 500,
        early_stopping: bool = True
    ) -> Model:

        self.mean = np.nanmean(ys, axis=0) 
        self.std = np.nanstd(ys, axis=0)
        self.featurizer = featurizer

        if retrain:
            self.model = NN(
                input_size=self.input_size,
                num_tasks=1,
                batch_size=self.test_batch_size,
                layer_sizes = self.layer_sizes,
                dropout=self.dropout,
                activation=self.activation,
                model_seed=self.model_seed,
                uncertainty="mve"
            )

        self.train_dataloader, self.val_dataloader = make_dataloaders(xs, ys, featurizer, batch_size=self.batch_size)

        if early_stopping: 
            callbacks = [EarlyStopping(monitor="val_loss", mode="min", patience=5, verbose=0)]
        else: 
            callbacks = []

        self.trainer = pl.Trainer(
                accelerator="auto",
                devices=1 if torch.cuda.is_available() else None,
                max_epochs=epochs,
                callbacks=callbacks,
                )
        self.trainer.fit(self.model, self.train_dataloader, self.val_dataloader) 

        return self.model

    def get_means(self, xs: Sequence) -> np.ndarray:
        xs = torch.tensor(feature_matrix(xs, self.featurizer)).float()
        preds = self.model(xs)
        return preds[:, 0].cpu().detach().numpy()

    def get_means_and_vars(self, xs: Sequence) -> Tuple[ndarray, ndarray]:
        xs = torch.tensor(feature_matrix(xs, self.featurizer)).float()
        preds = self.model(xs)
        return self.unnormalize_means(preds[:, 0]).cpu().detach().numpy(), self.unnormalize_vars(functional.softplus(preds[:, 1])).cpu().detach().numpy()

    def save(self, path: Union[str,Path]) -> str:
        return self.model.save(path)

    def load(self, path: Union[str,Path]):
        self.model.load(path)

<<<<<<< HEAD
    def normalize(self, ys: Union[Sequence[float],float]):
        return (ys-self.mean)/self.std

    def unnormalize_means(self, y_pred: Union[Sequence[float],float]):
        return y_pred*self.std + self.mean 

    def unnormalize_vars(self, vars: Union[Sequence[float],float]):
        return (vars*self.std + self.mean)*(self.std ** 2) 
=======
    @classmethod
    def _safe_softplus(cls, xs):
        return np.log1p(np.exp(-np.abs(xs))) + np.maximum(xs, 0)

        # in_range = xs < 100
        # return np.log(1 + np.exp(xs*in_range))*in_range + xs*(1 - in_range)
>>>>>>> 7a4e8c01


class NNDropoutModel(Model):
    """Feed forward neural network that uses MC dropout for UQ

    Attributes
    ----------
    model : NN
        the underlying neural net on which to train and perform inference
    dropout_size : int
        the number of forward passes to perform to through the model at inference time

    Parameters
    ----------
    input_size : int
        the size of the input dimension of the NN
    test_batch_size : Optional[int] (Defulat = 4096)
        the size into which inputs should be batched
        during training and inference
    dropout : Optional[float] (Default = 0.0)
        the dropout probability during training and inference (for uncertainty)
    dropout_size : int (Default = 10)
        the number of passes to make through the network during inference
    """

    def __init__(
        self,
        input_size: int,
        test_batch_size: Optional[int] = 8192,
        dropout: Optional[float] = 0.2,
        dropout_size: int = 10,
        model_seed: Optional[int] = None,
        layer_sizes: Optional[List] = [100,100],
        activation: Optional[str] = "relu",
        **kwargs,
    ):
<<<<<<< HEAD
        
        self.dropout_size = dropout_size
        self.input_size = input_size
        self.test_batch_size = test_batch_size
        self.dropout = dropout
        self.model_seed = model_seed
        self.layer_sizes = layer_sizes
        self.activation = activation
        self.batch_size = test_batch_size

        if self.model_seed: 
            torch.manual_seed(model_seed)
        
        self.model = NN(
            input_size=self.input_size,
=======
        test_batch_size = test_batch_size or 8192

        self.build_model = partial(
            NN,
            input_size=input_size,
>>>>>>> 7a4e8c01
            num_tasks=1,
            batch_size=self.test_batch_size,
            layer_sizes = self.layer_sizes,
            dropout=self.dropout,
            activation=self.activation,
            model_seed=self.model_seed,
            uncertainty="dropout"
        )

        self.std = 1 # to be redefined in self.train()
        self.mean = 0 # to be redefined in self.train()

        super().__init__(test_batch_size=test_batch_size, **kwargs)

    @property
    def type_(self):
        return "nn"

    @property
    def provides(self):
        return {"means", "vars", "stochastic"}

    def train(
        self,
        xs: Iterable[T],
        ys: Sequence[Optional[float]],
        *,
        featurizer: Featurizer,
        retrain: bool = False,
        epochs: int = 500,
        early_stopping: bool = True,
    ) -> Model:

        self.std = np.nanstd(ys, axis=0)
        self.mean = np.nanmean(ys, axis=0)
        self.featurizer = featurizer

        if retrain:
            self.model = NN(
                input_size=self.input_size,
                num_tasks=1,
                batch_size=self.test_batch_size,
                layer_sizes = self.layer_sizes,
                dropout=self.dropout,
                activation=self.activation,
                model_seed=self.model_seed,
                uncertainty="dropout"
            )
        
        self.train_dataloader, self.val_dataloader = make_dataloaders(xs, self.normalize(ys), featurizer, batch_size=self.batch_size)

        if early_stopping: 
            callbacks = [EarlyStopping(monitor="val_loss", mode="min", patience=5, verbose=0)]
        else: 
            callbacks = []

        self.trainer = pl.Trainer(
            accelerator="auto",
            devices=1 if torch.cuda.is_available() else None,
            max_epochs=epochs,
            callbacks=callbacks,
            )
        self.trainer.fit(self.model, self.train_dataloader, self.val_dataloader) 

        return self.model

    def get_means(self, xs: Sequence) -> ndarray:
        predss = self._get_predss(xs)
        return np.mean(predss, 0)

    def get_means_and_vars(self, xs: Sequence) -> Tuple[ndarray, ndarray]:
        predss = self._get_predss(xs)
        return np.mean(predss, 0), np.var(predss, 0)

    def _get_predss(self, xs: Sequence) -> ndarray: # needs updating 
        """Get the predictions for each dropout pass"""
<<<<<<< HEAD
        xs = torch.tensor(feature_matrix(xs, self.featurizer)).float()
        predss = np.zeros((len(xs), self.dropout_size))
        for j in tqdm(
            range(self.dropout_size), leave=False, desc="bootstrap prediction", unit="pass"
        ):
            predss[:, j] = self.unnormalize(self.model(xs)[:, 0]).detach()
=======
        predss = np.zeros((self.dropout_size, len(xs)))
        for j in tqdm(
            range(self.dropout_size), leave=False, desc="bootstrap prediction", unit="pass"
        ):
            predss[j] = self.model.predict(xs)[:, 0]
>>>>>>> 7a4e8c01

        return predss

    def save(self, path) -> str:
        return self.model.save(path)

    def load(self, path):
        self.model.load(path)

    def normalize(self,ys: Union[Sequence[float],float]):
        return (ys-self.mean)/self.std

    def unnormalize(self,means: Union[Sequence[float],float]):
        return means*self.std + self.mean
<|MERGE_RESOLUTION|>--- conflicted
+++ resolved
@@ -28,7 +28,6 @@
 
 T = TypeVar("T")
 T_feat = TypeVar("T_feat")
-<<<<<<< HEAD
 # Dataset = tf.data.Dataset
 
 
@@ -58,17 +57,6 @@
         torch.log(torch.tensor(2 * pi)) / 2 
         + torch.log(var) / 2
         + torch.square(mu - y_true) / (2 * var)
-=======
-Dataset = tf.data.Dataset
-
-
-def mve_loss(y_true, y_pred):
-    mu = y_pred[:, 0]
-    var = tf.math.softplus(y_pred[:, 1])
-
-    return tf.reduce_mean(
-        tf.math.log(2 * np.pi) / 2 + tf.math.log(var) / 2 + (mu - y_true) ** 2 / (2 * var)
->>>>>>> 7a4e8c01
     )
 
 def make_dataloaders(
@@ -218,67 +206,12 @@
             pass
         else:
             raise ValueError(f'Unrecognized uncertainty method: "{uncertainty}"')
-<<<<<<< HEAD
     
     def configure_optimizers(self):
         if self.uncertainty not in {"mve"}:
             optimizer = torch.optim.Adam(self.model.parameters(), lr=self.lr)
         elif self.uncertainty == "mve":
             optimizer = torch.optim.Adam(self.model.parameters(), lr=self.lr)
-=======
-
-        return model, optimizer, loss
-
-    def train(
-        self, xs: Iterable[T], ys: Iterable[float], featurizer: Callable[[T], ndarray]
-    ) -> bool:
-        """Train the model on xs and ys with the given featurizer
-
-        Parameters
-        ----------
-        xs : Sequence[T]
-            an sequence of inputs in their identifier representations
-        ys : Sequence[float]
-            a parallel sequence of target values for these inputs
-        featurize : Callable[[T], ndarray]
-            a function that transforms an identifier into its uncompressed
-            feature representation
-
-        Returns
-        -------
-        True
-        """
-        self.model.compile(optimizer=self.optimizer, loss=self.loss)
-
-        X = np.array(feature_matrix(xs, featurizer))
-        Y = self._normalize(ys)
-
-        self.model.fit(
-            X,
-            Y,
-            batch_size=self.batch_size,
-            validation_split=0.2,
-            epochs=50,
-            validation_freq=2,
-            verbose=0,
-            callbacks=[
-                keras.callbacks.EarlyStopping(
-                    monitor="val_loss", patience=5, restore_best_weights=True, verbose=0
-                ),
-                tfa.callbacks.TQDMProgressBar(leave_epoch_progress=False),
-            ],
-        )
-
-        return True
-
-    def predict(self, xs: Sequence[ndarray]) -> ndarray:
-        X = np.stack(xs, axis=0)
-        Y_pred = self.model.predict(X)
-
-        if self.uncertainty == "mve":
-            Y_pred[:, 0::2] = Y_pred[:, 0::2] * self.std + self.mean
-            Y_pred[:, 1::2] = Y_pred[:, 1::2] * self.std**2
->>>>>>> 7a4e8c01
         else:
             raise ValueError(f'Unrecognized uncertainty method: "{self.uncertainty}"')
         return optimizer
@@ -497,7 +430,6 @@
         activation: Optional[str] = "relu",
         **kwargs,
     ):
-<<<<<<< HEAD
         self.input_size = input_size
         self.test_batch_size = test_batch_size
         self.dropout = dropout
@@ -506,21 +438,6 @@
         self.activation = activation
         self.batch_size = test_batch_size
         self.ensemble_size = ensemble_size        
-=======
-        test_batch_size = test_batch_size or 8192
-        self.build_model = partial(
-            NN,
-            input_size=input_size,
-            num_tasks=1,
-            batch_size=test_batch_size,
-            dropout=dropout,
-            model_seed=model_seed,
-        )
-
-        self.ensemble_size = ensemble_size
-        self.models = [self.build_model() for _ in range(self.ensemble_size)]
-
->>>>>>> 7a4e8c01
         self.bootstrap_ensemble = bootstrap_ensemble  # TODO: Actually use this
 
         # if self.model_seed: 
@@ -563,7 +480,6 @@
         self.std = np.nanstd(ys, axis=0)
         self.featurizer = featurizer
 
-<<<<<<< HEAD
         if retrain:
             self.models = [NN(
                 input_size=self.input_size,
@@ -598,37 +514,20 @@
     def get_means(self, xs: Sequence[str]) -> np.ndarray:
         xs = torch.tensor(feature_matrix(xs, self.featurizer)).float()
         preds = np.zeros((len(xs), len(self.models)))
-=======
-    def get_means(self, xs: Sequence) -> np.ndarray:
-        preds = np.zeros((len(self.models), len(xs)))
->>>>>>> 7a4e8c01
         for j, model in tqdm(
             enumerate(self.models), "ensemble prediction", leave=False, unit="model"
         ):
-<<<<<<< HEAD
             preds[:, j] = self.unnormalize(model(xs)[:, 0]).cpu().detach().numpy()
-=======
-            preds[j] = model.predict(xs)[:, 0]
->>>>>>> 7a4e8c01
 
         return np.mean(preds, 0)
 
-<<<<<<< HEAD
     def get_means_and_vars(self, xs: Sequence[str]) -> Tuple[np.ndarray, np.ndarray]:
         xs = torch.tensor(feature_matrix(xs, self.featurizer)).float()
         preds = np.zeros((len(xs), len(self.models)))
-=======
-    def get_means_and_vars(self, xs: Sequence) -> Tuple[np.ndarray, np.ndarray]:
-        preds = np.zeros((len(self.models), len(xs)))
->>>>>>> 7a4e8c01
         for j, model in tqdm(
             enumerate(self.models), "ensemble prediction", leave=False, unit="model"
         ):
-<<<<<<< HEAD
             preds[:, j] = self.unnormalize(model(xs)[:, 0]).cpu().detach().numpy()
-=======
-            preds[j] = model.predict(xs)[:, 0]
->>>>>>> 7a4e8c01
 
         return np.mean(preds, 0), np.var(preds, 0)
 
@@ -679,10 +578,6 @@
         activation: Optional[str] = "relu",
         **kwargs,
     ):
-<<<<<<< HEAD
-=======
-        test_batch_size = test_batch_size or 8192
->>>>>>> 7a4e8c01
 
         self.input_size = input_size
         self.test_batch_size = test_batch_size
@@ -778,7 +673,6 @@
     def load(self, path: Union[str,Path]):
         self.model.load(path)
 
-<<<<<<< HEAD
     def normalize(self, ys: Union[Sequence[float],float]):
         return (ys-self.mean)/self.std
 
@@ -787,14 +681,6 @@
 
     def unnormalize_vars(self, vars: Union[Sequence[float],float]):
         return (vars*self.std + self.mean)*(self.std ** 2) 
-=======
-    @classmethod
-    def _safe_softplus(cls, xs):
-        return np.log1p(np.exp(-np.abs(xs))) + np.maximum(xs, 0)
-
-        # in_range = xs < 100
-        # return np.log(1 + np.exp(xs*in_range))*in_range + xs*(1 - in_range)
->>>>>>> 7a4e8c01
 
 
 class NNDropoutModel(Model):
@@ -831,7 +717,6 @@
         activation: Optional[str] = "relu",
         **kwargs,
     ):
-<<<<<<< HEAD
         
         self.dropout_size = dropout_size
         self.input_size = input_size
@@ -847,13 +732,6 @@
         
         self.model = NN(
             input_size=self.input_size,
-=======
-        test_batch_size = test_batch_size or 8192
-
-        self.build_model = partial(
-            NN,
-            input_size=input_size,
->>>>>>> 7a4e8c01
             num_tasks=1,
             batch_size=self.test_batch_size,
             layer_sizes = self.layer_sizes,
@@ -930,20 +808,12 @@
 
     def _get_predss(self, xs: Sequence) -> ndarray: # needs updating 
         """Get the predictions for each dropout pass"""
-<<<<<<< HEAD
         xs = torch.tensor(feature_matrix(xs, self.featurizer)).float()
         predss = np.zeros((len(xs), self.dropout_size))
         for j in tqdm(
             range(self.dropout_size), leave=False, desc="bootstrap prediction", unit="pass"
         ):
             predss[:, j] = self.unnormalize(self.model(xs)[:, 0]).detach()
-=======
-        predss = np.zeros((self.dropout_size, len(xs)))
-        for j in tqdm(
-            range(self.dropout_size), leave=False, desc="bootstrap prediction", unit="pass"
-        ):
-            predss[j] = self.model.predict(xs)[:, 0]
->>>>>>> 7a4e8c01
 
         return predss
 
