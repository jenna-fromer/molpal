"""This module contains Model implementations that utilize the MPNN model as 
their underlying model"""
from functools import partial
import json
import logging
from pathlib import Path
from typing import Iterable, List, NoReturn, Optional, Sequence, Tuple

import numpy as np
import pytorch_lightning as pl
from pytorch_lightning.callbacks.early_stopping import EarlyStopping
import ray
from ray.util.sgd.v2 import Trainer
import torch
from tqdm import tqdm

from .chemprop.data.data import (
    MoleculeDatapoint, MoleculeDataset, MoleculeDataLoader
)
from .chemprop.data.scaler import StandardScaler
from .chemprop.data.utils import split_data

from molpal.models.base import Model
from molpal.models import mpnn, utils

logging.getLogger('lightning').setLevel(logging.FATAL)

class MPNN:
    """A message-passing neural network base class

    This class serves as a wrapper for the Chemprop MoleculeModel, providing
    convenience and modularity in addition to uncertainty quantification
    methods as originally implemented in the Chemprop confidence branch

    Attributes
    ----------
    ncpu : int
        the number of cores over which to parallelize input batch preparation
    ddp : bool
        whether to train the model over a distributed setup. Only works with
        CUDA >= 11.0
    precision : int
        the precision with which to train the model represented in the number 
        of bits
    model : MoleculeModel
        the underlying chemprop model on which to train and make predictions
    uncertainty : Optional[str], default=None
        the uncertainty quantification method the model uses. None if it
        does not use any uncertainty quantification
    loss_func : Callable
        the loss function used in model training
    batch_size : int
        the size of each minibatch during training
    epochs : int
        the number of epochs over which to train
    dataset_type : str
        the type of dataset. Choices: ('regression')
        TODO: add support for classification
    num_tasks : int
        the number of training tasks
    use_gpu : bool
        whether the GPU will be used.
        NOTE: If a GPU is detected, it will be used. If this is undesired, set 
        the CUDA_VISIBLE_DEVICES environment variable to be empty
    num_workers : int
        the number of workers to distribute model training over. Equal to the
        number of GPUs detected, or if none are available, the ratio of total
        CPUs on detected on the ray cluster over the number of CPUs to dedicate
        to each dataloader
    train_config : Dict
        a dictionary containing the configuration of training variables:
        learning rates, maximum epochs, validation metric, etc.
    scaler : StandardScaler
        a scaler to normalize target data before training and validation and
        to reverse transform prediction outputs 
    """
    def __init__(self, batch_size: int = 50,
                 uncertainty: Optional[str] = None,
                 dataset_type: str = 'regression', num_tasks: int = 1,
                 atom_messages: bool = False, hidden_size: int = 300,
                 bias: bool = False, depth: int = 3, dropout: float = 0.0,
                 undirected: bool = False, activation: str = 'ReLU',
                 ffn_hidden_size: Optional[int] = None,
                 ffn_num_layers: int = 2, metric: str = 'rmse',
                 epochs: int = 50, warmup_epochs: float = 2.0,
                 init_lr: float = 1e-4, max_lr: float = 1e-3,
                 final_lr: float = 1e-4, ncpu: int = 1,
                 ddp: bool = False, precision: int = 32,
                 model_seed: Optional[int] = None):
        self.ncpu = ncpu
        self.ddp = ddp
        if precision not in (16, 32):
            raise ValueError(
                f'arg: "precision" can only be (16, 32). got: {precision}'
            )
        self.precision = precision

        self.model = mpnn.MoleculeModel(
            uncertainty=uncertainty,
            dataset_type=dataset_type, num_tasks=num_tasks,
            atom_messages=atom_messages, hidden_size=hidden_size,
            bias=bias, depth=depth, dropout=dropout, undirected=undirected,
            activation=activation, ffn_hidden_size=ffn_hidden_size, 
            ffn_num_layers=ffn_num_layers
        )

        self.uncertainty = uncertainty
        self.dataset_type = dataset_type
        self.num_tasks = num_tasks

        self.epochs = epochs
        self.batch_size = batch_size

        self.scaler = None

        ngpu = int(ray.cluster_resources().get('GPU', 0))
        if ngpu > 0:
            self.use_gpu = True
            self._predict = ray.remote(num_cpus=ncpu, num_gpus=1)(mpnn.predict)
            self.num_workers = ngpu
        else:
            self.use_gpu = False
            self._predict = ray.remote(num_cpus=ncpu)(mpnn.predict)
            self.num_workers = int(ray.cluster_resources()['CPU'] // self.ncpu)
        
        self.seed = model_seed
        if model_seed is not None:
            torch.manual_seed(model_seed)
        
        self.train_config = {
            'model': self.model,
            'uncertainty': self.uncertainty,
            'dataset_type': dataset_type,
            'batch_size': self.batch_size,
            'warmup_epochs': warmup_epochs,
            'max_epochs': self.epochs,
            'init_lr': init_lr,
            'max_lr': max_lr,
            'final_lr': final_lr,
            'metric': metric,
        }

    def train(self, smis: Iterable[str], targets: Sequence[float]) -> bool:
        """Train the model on the inputs SMILES with the given targets"""
        train_data, val_data = self.make_datasets(smis, targets)
        if self.ddp:
            self.train_config['train_data'] = train_data
            self.train_config['val_data'] = val_data

            print('before: ', list(self.model.parameters())[1])

            trainer = Trainer("torch", self.num_workers, self.use_gpu, {"CPU": self.ncpu})

            trainer.start()
            results = trainer.run(mpnn.sgd.train_func, self.train_config)
            trainer.shutdown()

            self.model = results[0]
            print('after: ', list(self.model.parameters())[1])

            # print(*results[0].parameters())
            # self.train_config['steps_per_epoch'] = len(train_dataloader)

            # trainer = TorchTrainer(
            #     training_operator_cls=mpnn.MPNNOperator,
            #     num_workers=self.num_workers, config=self.train_config,
            #     use_gpu=self.use_gpu, scheduler_step_freq='batch',
            #     initialization_hook=initialization_hook
            # )
            
            # with trange(self.epochs, desc='Training', unit='epoch',
            #             dynamic_ncols=True, leave=True) as bar:
            #     for _ in bar:
            #         train_loss = trainer.train()['train_loss']
            #         val_res = trainer.validate()
            #         val_loss = val_res['val_loss']
            #         bar.set_postfix_str(
            #             f'train_loss={train_loss:0.3f}, '
            #             f'val_loss={val_loss:0.3f} '
            #         )

            # self.model = trainer.get_model()
            # trainer.shutdown()
            
            return True

        train_dataloader = MoleculeDataLoader(
            dataset=train_data, batch_size=self.batch_size,
            num_workers=self.ncpu, pin_memory=False
        )
        val_dataloader = MoleculeDataLoader(
            dataset=val_data, batch_size=self.batch_size,
            num_workers=self.ncpu, pin_memory=False
        )
        
        lit_model = mpnn.LitMPNN(self.train_config)
        
        callbacks = [
            EarlyStopping('val_loss', patience=10, mode='min'),
            mpnn.EpochAndStepProgressBar()
        ]
        trainer = pl.Trainer(
            max_epochs=self.epochs, callbacks=callbacks,
            gpus=1 if self.use_gpu else 0, precision=self.precision,
            weights_summary=None, log_every_n_steps=len(train_dataloader)
        )
        trainer.fit(lit_model, train_dataloader, val_dataloader)
        
        return True

    def make_datasets(
            self, xs: Iterable[str], ys: Sequence[float]
        ) -> Tuple[MoleculeDataset, MoleculeDataset]:
        """Split xs and ys into train and validation datasets"""

        data = MoleculeDataset([
            MoleculeDatapoint(smiles=[x], targets=[y])
            for x, y in zip(xs, ys)
        ])
        train_data, val_data, _ = split_data(
            data=data, sizes=(0.8, 0.2, 0.0), seed=self.seed
        )

        self.scaler = train_data.normalize_targets()    
        val_data.scale_targets(self.scaler)

        return train_data, val_data

    def predict(self, smis: Iterable[str]) -> np.ndarray:
        """Generate predictions for the inputs xs
        
        Parameters
        ----------
        smis : Iterable[str]
            the SMILES strings for which to generate predictions
        
        Returns
        -------
        np.ndarray
            the array of predictions with shape NxO, where N is the number of
            inputs and O is the number of tasks."""
        smis_batches = utils.batches(smis, 20000)

        model = ray.put(self.model)
        scaler = ray.put(self.scaler)
        refs = [
            self._predict.remote(
                model, smis, self.batch_size, self.ncpu,
                self.uncertainty, scaler, self.use_gpu, True
            ) for smis in smis_batches
        ]
        preds_chunks = [
            ray.get(r) for r in tqdm(refs, 'Prediction', unit='chunk', leave=False)
        ]
        return np.concatenate(preds_chunks)

    def save(self, path) -> str:
        path = Path(path)
        path.mkdir(parents=True, exist_ok=True)

        model_path = f'{path}/model.pt'
        torch.save(self.model.state_dict(), model_path)

        state_path = f'{path}/state.json'
        try:
            state = {
                'model_path': model_path,
                'means': self.scaler.means.tolist(),
                'stds': self.scaler.stds.tolist()
            }
        except AttributeError:
            state = {
                'model_path': model_path
            }
        json.dump(state, open(state_path, 'w'), indent=4)

        return state_path
    
    def load(self, path):
        state = json.load(open(path, 'r'))

        self.model.load_state_dict(torch.load(state['model_path']))
        try:
            self.scaler.means = state['means']
            self.scaler.stds = state['stds']
        except AttributeError:
            self.scaler = StandardScaler(state['means'], state['stds'])
        except KeyError:
            pass

class MPNModel(Model):
    """Message-passing model that learns feature representations of inputs and
    passes these inputs to a feed-forward neural network to predict means"""
    def __init__(self, test_batch_size: Optional[int] = 1000000,
                 ncpu: int = 1, ddp: bool = False, precision: int = 32, 
                 model_seed: Optional[int] = None, **kwargs):
        test_batch_size = test_batch_size or 1000000

        self.build_model = partial(
            MPNN, ncpu=ncpu, ddp=ddp, precision=precision, model_seed=model_seed
        )
        self.model = self.build_model()

        super().__init__(test_batch_size=test_batch_size, **kwargs)

    @property
    def provides(self):
        return {'means'}

    @property
    def type_(self):
        return 'mpn'

    def train(self, xs: Iterable[str], ys: Sequence[float], *,
              retrain: bool = False, **kwargs) -> bool:
        if retrain:
            self.model = self.build_model()

        return self.model.train(xs, ys)

    def get_means(self, xs: Sequence[str]) -> np.ndarray:
        preds = self.model.predict(xs)
        return preds[:, 0] # assume single-task

    def get_means_and_vars(self, xs: List) -> NoReturn:
        raise TypeError('MPNModel cannot predict variance!')

    def save(self, path) -> str:
        return self.model.save(path)
    
    def load(self, path):
        self.model.load(path)

class MPNDropoutModel(Model):
    """Message-passing network model that predicts means and variances through
    stochastic dropout during model inference"""
    def __init__(self, test_batch_size: Optional[int] = 1000000,
                 dropout: float = 0.2, dropout_size: int = 10,
                 ncpu: int = 1, ddp: bool = False, precision: int = 32,
                 model_seed: Optional[int] = None, **kwargs):
        test_batch_size = test_batch_size or 1000000

        self.build_model = partial(
            MPNN, uncertainty='dropout', dropout=dropout, 
            ncpu=ncpu, ddp=ddp, precision=precision, model_seed=model_seed
        )
        self.model = self.build_model()

        self.dropout_size = dropout_size

        super().__init__(test_batch_size=test_batch_size, **kwargs)
    
    @property
    def type_(self):
        return 'mpn'

    @property
    def provides(self):
        return {'means', 'vars', 'stochastic'}

    def train(self, xs: Iterable[str], ys: Sequence[float], *,
              retrain: bool = False, **kwargs) -> bool:
        if retrain:
            self.model = self.build_model()

        return self.model.train(xs, ys)

    def get_means(self, xs: Sequence[str]) -> np.ndarray:
        predss = self._get_predictions(xs)
        return np.mean(predss, axis=1)

    def get_means_and_vars(self, xs: Sequence[str]) -> Tuple[np.ndarray,
                                                             np.ndarray]:
        predss = self._get_predictions(xs)
        return np.mean(predss, axis=1), np.var(predss, axis=1)

    def _get_predictions(self, xs: Sequence[str]) -> np.ndarray:
        predss = np.zeros((len(xs), self.dropout_size))
        for j in tqdm(range(self.dropout_size),
                      desc='dropout prediction'):
            predss[:, j] = self.model.predict(xs)[:, 0] # assume single-task
        return predss

    def save(self, path) -> str:
        return self.model.save(path)
    
    def load(self, path):
        self.model.load(path)

class MPNTwoOutputModel(Model):
    """Message-passing network model that predicts means and variances
    through mean-variance estimation"""
    def __init__(self, test_batch_size: Optional[int] = 1000000,
                 ncpu: int = 1, ddp: bool = False, precision: int = 32,
                 model_seed: Optional[int] = None, **kwargs):
        test_batch_size = test_batch_size or 1000000

        self.build_model = partial(
            MPNN, uncertainty='mve', ncpu=ncpu,
            ddp=ddp, precision=precision, model_seed=model_seed
        )
        self.model = self.build_model()

        super().__init__(test_batch_size=test_batch_size, **kwargs)

    @property
    def type_(self):
        return 'mpn'

    @property
    def provides(self):
        return {'means', 'vars'}

    def train(self, xs: Iterable[str], ys: Sequence[float], *,
              retrain: bool = False, **kwargs) -> bool:
        if retrain:
            self.model = self.build_model()

        return self.model.train(xs, ys)

    def get_means(self, xs: Sequence[str]) -> np.ndarray:
        means, _ = self._get_predictions(xs)
        return means

    def get_means_and_vars(self, xs: Sequence[str]) -> Tuple[np.ndarray,
                                                             np.ndarray]:
        means, variances = self._get_predictions(xs)
        return means, variances

    def _get_predictions(self, xs: Sequence[str]) -> Tuple[np.ndarray,
                                                           np.ndarray]:
        """Get both the means and the variances for the xs"""
        preds = self.model.predict(xs)
        # assume single task prediction now
        # means, variances = preds[:, 0::2], preds[:, 1::2]
        means, variances = preds[:, 0], preds[:, 1] # 
        return means, variances

    def save(self, path) -> str:
        return self.model.save(path)
    
    def load(self, path):
        self.model.load(path)

<<<<<<< HEAD
=======
def initialization_hook():
    # print("NCCL DEBUG SET")
    # Need this for avoiding a connection restart issue
    os.environ["NCCL_SOCKET_IFNAME"] = "^docker0,lo"
    os.environ["NCCL_LL_THRESHOLD"] = "0"
    os.environ["NCCL_DEBUG"] = "INFO"

>>>>>>> 9057c8f2
# def combine_sds(sd1: float, mu1: float, n1: int,
#                 sd2: float, mu2: float, n2: int):

#     var1 = sd1**2
#     var2 = sd2**2
#     n_total = n1 + n2
#     mu_combined = (n1*mu1 + n2*mu2) / n_total

#     sd_combined = sqrt(
#         (n1*(var1 + (mu1-mu_combined)**2) + n2*(var2 + (mu2-mu_combined)**2))
#         / n_total
#     )
#     return sd_combined<|MERGE_RESOLUTION|>--- conflicted
+++ resolved
@@ -442,16 +442,6 @@
     def load(self, path):
         self.model.load(path)
 
-<<<<<<< HEAD
-=======
-def initialization_hook():
-    # print("NCCL DEBUG SET")
-    # Need this for avoiding a connection restart issue
-    os.environ["NCCL_SOCKET_IFNAME"] = "^docker0,lo"
-    os.environ["NCCL_LL_THRESHOLD"] = "0"
-    os.environ["NCCL_DEBUG"] = "INFO"
-
->>>>>>> 9057c8f2
 # def combine_sds(sd1: float, mu1: float, n1: int,
 #                 sd2: float, mu2: float, n2: int):
 
