<<<<<<< HEAD

from itertools import chain, islice
=======
from itertools import islice
>>>>>>> 7f47e1e3
from pathlib import Path
from typing import Iterable, Iterator, List, Set, Tuple, TypeVar

import h5py
<<<<<<< HEAD
import numpy as np
import ray
from rdkit import Chem, DataStructs
from rdkit.Chem import rdMolDescriptors
from rdkit.DataStructs import cDataStructs
=======
import ray
>>>>>>> 7f47e1e3
from tqdm import tqdm

from molpal.featurizer import Featurizer, feature_matrix

T = TypeVar('T')

def batches(it: Iterable, chunk_size: int) -> Iterator[List]:
    """Consume an iterable in batches of size chunk_size"""
    it = iter(it)
    return iter(lambda: list(islice(it, chunk_size)), [])

<<<<<<< HEAD
@ray.remote
def _smis_to_fps(smis: Iterable[str],
                 radius: int = 2,
                 length: int = 2048) -> List[cDataStructs.ExplicitBitVect]:
    return [
        rdMolDescriptors.GetMorganFingerprintAsBitVect(
            Chem.MolFromSmiles(smi), radius, length, useChirality=True
        ) for smi in smis
    ]

def smis_to_fps(smis: Iterable[str],
                radius: int = 2,
                length: int = 2048) -> List[cDataStructs.ExplicitBitVect]:
    """
    Caculate the Morgan fingerprint of each molecule in smis

    Parameters
    ----------
    smis : Iterable[str]
        the SMILES strings of the molecules
    radius : int, default=2
        the radius of the fingerprint
    length : int, default=2048
        the number of bits in the fingerprint

    Returns
    -------
    List
        a list of the corresponding morgan fingerprints in bit vector form
    """
    chunksize = int(ray.cluster_resources()['CPU'] * 512)
    refs = [
        _smis_to_fps.remote(smis_chunk, radius, length)
        for smis_chunk in batches(smis, chunksize)
    ]
    fps_chunks = [
        ray.get(r)
        for r in tqdm(refs, desc='Building mols', unit='chunk')
    ]
    fps = list(chain(*fps_chunks))

    return fps

@ray.remote
def _neighbors_batch(
        idxs: Iterable[int],
        fps: List[cDataStructs.ExplicitBitVect],
        threshold: float
    ) -> np.ndarray:
    """Get the k nearest neighbors in fps for each fingerprint fp[i] in idxs

    Parameters
    ----------
    idxs : Iterable[int]
        the indices for which to calculate the nearest neighbors
    fps : List[cDataStructs.ExplicitBitVect]
        the chemical fingerprints in which to search for the nearest neighbors
    threshold: float
        the distance threshold below which a molecule is considered a neighbor. 
        NOTE: distances are in the range [0, 1]. Using a threshold value less 
        than 0 will result in no molecules being considered neighbors. Using a 
        threshold value equal to or greater than 1 will result in all molecules 
        being considered neighbors

    Returns
    -------
    np.ndarray
        the indices of the k nearest neighbors for each index i in idxs in the
        original ordering of idxs
    """
    def nns(i):
        X_d = 1. - np.array(DataStructs.BulkTanimotoSimilarity(fps[i], fps))
        return np.where(X_d < threshold)[0]

    return [nns(i) for i in idxs]

def neighbors(smis: Iterable[str], threshold: float) -> List[np.ndarray]:
    """For each molecule in in the list of SMILES strings, get the indices of all other molecules that are below a distance threshold

    Parameters
    ----------
    smis : Iterable[str]
        the SMILES strings of the molecules
    threshold: float
        the distance threshold below which a molecule is considered a neighbor.
        NOTE: molecules are considered their own neighbor because
            dist(smis[i], smis[i]) == 0
        NOTE: distances are in the range [0, 1]. Using a threshold value less 
            than or equal to 0 will result in only the parent molecule being 
            returned as a neighbor. Using a threshold value equal to or greater 
            than 1 will result in all molecules being considered neighbors

    Returns
    -------
    neighbor_idxs : List[np.ndarray]
        the indices of the neighbors for the molecule represented by smis[i].
        This list has the same ordering as the input list smis. NOTE: includes 
        the parent molecule (i.e., neighbor_idxs[i] will always contain i)
    """
    if threshold <= 0:
        return [[i] for i in range(len(smis))]
    if threshold >= 1:
        idxs = list(range(len(smis)))
        return [idxs for _ in smis]

    fps = smis_to_fps(smis)
    idxs = range(len(fps))
    fps = ray.put(fps)

    chunksize = int(ray.cluster_resources()['CPU'] * 64)
    refs = [
        _neighbors_batch.remote(idxs_chunk, fps, threshold)
        for idxs_chunk in batches(idxs, chunksize)
    ]
    neighbor_idxs_chunks = [
        ray.get(r)
        for r in tqdm(refs, desc='Calculating neighbors', unit='chunk')
    ]
    
    return list(chain(*neighbor_idxs_chunks))

=======
>>>>>>> 7f47e1e3
def feature_matrix_hdf5(smis: Iterable[str], size: int, *,
                        featurizer: Featurizer = Featurizer(),
                        name: str = 'fps.h5',
                        path: str = '.') -> Tuple[str, Set[int]]:
    """Precalculate the fature matrix of xs with the given featurizer and store
    the matrix in an HDF5 file
    
    Parameters
    ----------
    xs: Iterable[T]
        the inputs for which to generate the feature matrix
    size : int
        the length of the iterable
    ncpu : int (Default = 0)
        the number of cores to parallelize feature matrix generation over
    featurizer : Featurizer, default=Featurizer()
        an object that encodes inputs from an identifier representation to
        a feature representation
    name : str (Default = 'fps.h5')
        the name of the output HDF5 file with or without the extension
    path : str (Default = '.')
        the path under which the HDF5 file should be written

    Returns
    -------
    fps_h5 : str
        the filename of an hdf5 file containing the feature matrix of the
        representations generated from the molecules in the input file.
        The row ordering corresponds to the ordering of smis
    invalid_idxs : Set[int]
        the set of indices in xs containing invalid inputs
    """
    fps_h5 = str((Path(path) / name).with_suffix('.h5'))

    ncpu = int(ray.cluster_resources()['CPU'])
    with h5py.File(fps_h5, 'w') as h5f:
        CHUNKSIZE = 512

        fps_dset = h5f.create_dataset(
            'fps', (size, len(featurizer)),
            chunks=(CHUNKSIZE, len(featurizer)), dtype='int8'
        )
        
        batch_size = CHUNKSIZE * 2 * ncpu
        n_batches = size//batch_size + 1

        invalid_idxs = set()
        i = 0
        offset = 0

        for smis_batch in tqdm(batches(smis, batch_size), total=n_batches,
                             desc='Precalculating fps', unit='batch'):
            fps = feature_matrix(smis_batch, featurizer)
            for fp in tqdm(fps, total=batch_size, smoothing=0., leave=False):
                if fp is None:
                    invalid_idxs.add(i+offset)
                    offset += 1
                    continue

                fps_dset[i] = fp
                i += 1

        valid_size = size - len(invalid_idxs)
        if valid_size != size:
            fps_dset.resize(valid_size, axis=0)

    return fps_h5, invalid_idxs<|MERGE_RESOLUTION|>--- conflicted
+++ resolved
@@ -1,22 +1,13 @@
-<<<<<<< HEAD
-
 from itertools import chain, islice
-=======
-from itertools import islice
->>>>>>> 7f47e1e3
 from pathlib import Path
 from typing import Iterable, Iterator, List, Set, Tuple, TypeVar
 
 import h5py
-<<<<<<< HEAD
 import numpy as np
 import ray
 from rdkit import Chem, DataStructs
 from rdkit.Chem import rdMolDescriptors
 from rdkit.DataStructs import cDataStructs
-=======
-import ray
->>>>>>> 7f47e1e3
 from tqdm import tqdm
 
 from molpal.featurizer import Featurizer, feature_matrix
@@ -28,7 +19,6 @@
     it = iter(it)
     return iter(lambda: list(islice(it, chunk_size)), [])
 
-<<<<<<< HEAD
 @ray.remote
 def _smis_to_fps(smis: Iterable[str],
                  radius: int = 2,
@@ -150,8 +140,6 @@
     
     return list(chain(*neighbor_idxs_chunks))
 
-=======
->>>>>>> 7f47e1e3
 def feature_matrix_hdf5(smis: Iterable[str], size: int, *,
                         featurizer: Featurizer = Featurizer(),
                         name: str = 'fps.h5',
